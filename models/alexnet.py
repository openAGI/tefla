"""Contains a model definition for AlexNet.

This work was first described in:
  ImageNet Classification with Deep Convolutional Neural Networks
  Alex Krizhevsky, Ilya Sutskever and Geoffrey E. Hinton

and later refined in:
  One weird trick for parallelizing convolutional neural networks
  Alex Krizhevsky, 2014
"""

from __future__ import absolute_import
from __future__ import division
from __future__ import print_function

import tensorflow as tf
from tefla.core import initializers as initz
from tefla.core.layer_arg_ops import common_layer_args, make_args, end_points
from tefla.core.layers import dropout
from tefla.core.layers import input, conv2d, max_pool, prelu, softmax

# sizes - (width, height)
image_size = (256, 256)
crop_size = (224, 224)


<<<<<<< HEAD
def alexnet_v2(is_training, reuse,
               num_classes=1000,
               dropout_keep_prob=0.5,
               spatial_squeeze=True,
               name='alexnet_v2'):
=======
def model(is_training, reuse,
          num_classes=1000,
          dropout_keep_prob=0.5,
          spatial_squeeze=True,
          scope='alexnet_v2'):
>>>>>>> eb435f8c
    """AlexNet version 2.

    Described in: http://arxiv.org/pdf/1404.5997v2.pdf
    Parameters from:
    github.com/akrizhevsky/cuda-convnet2/blob/master/layers/
    layers-imagenet-1gpu.cfg

    Note: All the fully_connected layers have been transformed to conv2d layers.
          To use in classification mode, resize input to 224x224. To use in fully
          convolutional mode, set spatial_squeeze to false.
          The LRN layers have been removed and change the initializers from
          random_normal_initializer to xavier_initializer.

    Args:
      inputs: a tensor of size [batch_size, height, width, channels].
      num_classes: number of predicted classes.
      is_training: whether or not the model is being trained.
      dropout_keep_prob: the probability that activations are kept in the dropout
        layers during training.
      spatial_squeeze: whether or not should squeeze the spatial dimensions of the
        outputs. Useful to remove unnecessary dimensions for classification.
      name: Optional name for the variables.

    Returns:
      the last op containing the log predictions and end_points dict.
    """
    common_args = common_layer_args(is_training, reuse)
    conv_args = make_args(batch_norm=True, activation=prelu, w_init=initz.he_normal(
        scale=1), untie_biases=False, **common_args)
    logit_args = make_args(
        activation=None, w_init=initz.he_normal(scale=1), **common_args)
    pred_args = make_args(
        activation=prelu, w_init=initz.he_normal(scale=1), **common_args)
    pool_args = make_args(padding='SAME', **common_args)

    inputs = input((None, crop_size[1], crop_size[0], 3), **common_args)
    with tf.variable_scope(name, 'alexnet_v2', [inputs]):
        net = conv2d(inputs, 64, filter_size=(11, 11), stride=(4, 4),
                     name='conv1', **conv_args)
        net = max_pool(net, stride=(2, 2), name='pool1', **pool_args)
        net = conv2d(net, 192, filter_size=(5, 5), name='conv2', **conv_args)
        net = max_pool(net, stride=(2, 2), name='pool2', **pool_args)
        net = conv2d(net, 384, name='conv3', **conv_args)
        net = conv2d(net, 384, name='conv4', **conv_args)
        net = conv2d(net, 256, name='conv5', **conv_args)
        net = max_pool(net, stride=(2, 2), name='pool5', **pool_args)

        # Use conv2d instead of fully_connected layers.
        net = conv2d(net, 4096, filter_size=(5, 5),
                     name='fc6', **conv_args)
        net = dropout(net, drop_p=1 - dropout_keep_prob,
                      name='dropout6', **common_args)
        net = conv2d(net, 4096, filter_size=(1, 1), name='fc7', **conv_args)
        net = dropout(net, drop_p=1 - dropout_keep_prob,
                      name='dropout7', **common_args)
        logits = conv2d(net, num_classes, filter_size=(1, 1),
                        activation=None,
                        name='logits', **logit_args)

        if spatial_squeeze:
            logits = tf.squeeze(logits, [1, 2], name='fc8/squeezed')
        predictions = softmax(logits, name='predictions', **pred_args)
        return end_points(is_training)<|MERGE_RESOLUTION|>--- conflicted
+++ resolved
@@ -24,19 +24,11 @@
 crop_size = (224, 224)
 
 
-<<<<<<< HEAD
-def alexnet_v2(is_training, reuse,
-               num_classes=1000,
-               dropout_keep_prob=0.5,
-               spatial_squeeze=True,
-               name='alexnet_v2'):
-=======
 def model(is_training, reuse,
           num_classes=1000,
           dropout_keep_prob=0.5,
           spatial_squeeze=True,
           scope='alexnet_v2'):
->>>>>>> eb435f8c
     """AlexNet version 2.
 
     Described in: http://arxiv.org/pdf/1404.5997v2.pdf
